--- conflicted
+++ resolved
@@ -30,13 +30,7 @@
 
 if [[ "$SKLEARN_VERSION" == "dev" ]]
 then
-<<<<<<< HEAD
-    dev_url=https://7933911d6844c6c53a7d-47bd50c35cd79bd838daf386af554a83.ssl.cf2.rackcdn.com
-    pip install --pre --upgrade --timeout=60 -f $dev_url scikit-learn
-=======
     pip install --pre -f https://sklearn-nightly.scdn8.secure.raxcdn.com scikit-learn
-
->>>>>>> 96f9e7f0
 else
     conda install --yes scikit-learn=$SKLEARN_VERSION
 fi
