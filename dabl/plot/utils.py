--- conflicted
+++ resolved
@@ -374,16 +374,10 @@
     legend : boolean
         Whether to create a legend.
     """
-<<<<<<< HEAD
     col_data = data[column].dropna()
     bin_edges = np.histogram_bin_edges(col_data, bins=bins)
     if len(bin_edges) < 10:
         bin_edges = np.histogram_bin_edges(col_data, bins=10)
-=======
-    bin_edges = np.histogram_bin_edges(data[column], bins=bins)
-    if len(bin_edges) < 5:
-        bin_edges = np.histogram_bin_edges(data[column], bins=5)
->>>>>>> 9bb18bf9
 
     if ax is None:
         ax = plt.gca()
