--- conflicted
+++ resolved
@@ -110,11 +110,8 @@
             Column name of target if included in X.
         """
         X, y = _validate_Xyt(X, y, target_col, do_clean=False)
-<<<<<<< HEAD
-=======
         if not isinstance(X, pd.DataFrame):
             X = pd.DataFrame(X)
->>>>>>> 44a322af
         types = detect_types(X)
         self.feature_names_ = X.columns
         self.types_ = types
@@ -395,12 +392,9 @@
         self.types_ = types
         cv = 5
         ratio = 3
-<<<<<<< HEAD
         r_min = _r_min_samples(is_classif=True, cv=cv, X=X, y=y)
         max_iter_sh = 1 + np.floor(np.log(X.shape[0] // r_min, ratio))
         print("AnyClassifier think max sh iter is ", max_iter_sh)
-=======
->>>>>>> 44a322af
 
         y, self.scoring_ = self._preprocess_target(y)
         self.log_ = []
