from warnings import warn
from functools import reduce
import itertools


import numpy as np
import pandas as pd
import matplotlib.pyplot as plt
from matplotlib.patches import Rectangle
from seaborn.utils import despine


# from sklearn.dummy import DummyClassifier
# from sklearn.metrics import recall_score
from sklearn.tree import DecisionTreeClassifier
from sklearn.metrics import roc_curve

from sklearn.model_selection import cross_val_score, StratifiedShuffleSplit


from ..preprocessing import detect_types


def find_pretty_grid(n_plots, max_cols=5):
    """Determine a good grid shape for subplots.

    Tries to find a way to arange n_plots many subplots on a grid in a way
    that fills as many grid-cells as possible, while keeping the number
    of rows low and the number of columns below max_cols.

    Parameters
    ----------
    n_plots : int
        Number of plots to arrange.
    max_cols : int, default=5
        Maximum number of columns.

    Returns
    -------
    n_rows : int
        Number of rows in grid.
    n_cols : int
        Number of columns in grid.

    Examples
    --------
    >>> find_pretty_grid(16, 5)
    (4, 4)
    >>> find_pretty_grid(11, 5)
    (3, 4)
    >>> find_pretty_grid(10, 5)
    (2, 5)
    """

    # we could probably do something with prime numbers here
    # but looks like that becomes a combinatorial problem again?
    if n_plots % max_cols == 0:
        # perfect fit!
        # if max_cols is 6 do we prefer 6x1 over 3x2?
        return int(n_plots / max_cols), max_cols
    # min number of rows needed
    min_rows = int(np.ceil(n_plots / max_cols))
    best_empty = max_cols
    best_cols = max_cols
    for cols in range(max_cols, min_rows - 1, -1):
        # we only allow getting narrower if we have more cols than rows
        remainder = (n_plots % cols)
        empty = cols - remainder if remainder != 0 else 0
        if empty == 0:
            return int(n_plots / cols), cols
        if empty < best_empty:
            best_empty = empty
            best_cols = cols
    return int(np.ceil(n_plots / best_cols)), best_cols


def plot_coefficients(coefficients, feature_names, n_top_features=10,
                      classname=None, ax=None):
    """Visualize coefficients of a linear model.

    Parameters
    ----------
    coefficients : nd-array, shape (n_features,)
        Model coefficients.

    feature_names : list or nd-array of strings, shape (n_features,)
        Feature names for labeling the coefficients.

    n_top_features : int, default=10
        How many features to show. The function will show the largest (most
        positive) and smallest (most negative)  n_top_features coefficients,
        for a total of 2 * n_top_features coefficients.
    """

    coefficients = coefficients.squeeze()
    feature_names = np.asarray(feature_names)
    if coefficients.ndim > 1:
        # this is not a row or column vector
        raise ValueError("coefficients must be 1d array or column vector, got"
                         " shape {}".format(coefficients.shape))
    coefficients = coefficients.ravel()

    if len(coefficients) != len(feature_names):
        raise ValueError("Number of coefficients {} doesn't match number of"
                         "feature names {}.".format(len(coefficients),
                                                    len(feature_names)))
    # get coefficients with large absolute values
    coef = coefficients.ravel()
    mask = coef != 0
    coef = coef[mask]
    feature_names = feature_names[mask]
    # FIXME this could be easier with pandas by sorting by a column
    interesting_coefficients = np.argsort(np.abs(coef))[-n_top_features:]
    new_inds = np.argsort(coef[interesting_coefficients])
    interesting_coefficients = interesting_coefficients[new_inds]
    # plot them
    if ax is None:
        plt.figure(figsize=(len(interesting_coefficients), 5))
        ax = plt.gca()
    colors = ['red' if c < 0 else 'blue'
              for c in coef[interesting_coefficients]]
    ax.bar(np.arange(len(interesting_coefficients)),
           coef[interesting_coefficients],
           color=colors)
    feature_names = np.array(feature_names)
    ax.set_xticks(np.arange(0, len(interesting_coefficients)))
    ax.set_xticklabels(feature_names[interesting_coefficients], rotation=60,
                       ha="right")
    ax.set_ylabel("Coefficient magnitude")
    ax.set_xlabel("Feature")
    ax.set_title(classname)
    return feature_names[interesting_coefficients]


def heatmap(values, xlabel, ylabel, xticklabels, yticklabels, cmap=None,
            vmin=None, vmax=None, ax=None, fmt="%0.2f", origin='lower'):
    if ax is None:
        ax = plt.gca()
    img = ax.pcolor(values, cmap=cmap, vmin=vmin, vmax=vmax)
    img.update_scalarmappable()
    ax.set_xlabel(xlabel)
    ax.set_ylabel(ylabel)
    ax.set_xticks(np.arange(len(xticklabels)) + .5)
    ax.set_yticks(np.arange(len(yticklabels)) + .5)
    ax.set_xticklabels(xticklabels)
    ax.set_yticklabels(yticklabels)
    ax.set_aspect(1)
    if origin == 'upper':
        ylim = ax.get_ylim()
        ax.set_ylim(ylim[::-1])

    for p, color, value in zip(img.get_paths(), img.get_facecolors(),
                               img.get_array()):
        x, y = p.vertices[:-2, :].mean(0)
        if np.mean(color[:3]) > 0.5:
            c = 'k'
        else:
            c = 'w'
        ax.text(x, y, fmt % value, color=c, ha="center", va="center")
    return img


def _shortname(some_string, maxlen=20):
    """Shorten a string given a maximum length.

    Longer strings will be shortened and the rest replaced by ...

    Parameters
    ----------
    some_string : string
        Input string to shorten
    maxlen : int, default=20

    Returns
    -------
    return_string : string
        Output string of size ``min(len(some_string), maxlen)``.
    """
    some_string = str(some_string)
    if len(some_string) > maxlen:
        return some_string[:maxlen - 3] + "..."
    else:
        return some_string


def mosaic_plot(data, rows, cols, vary_lightness=False, ax=None):
    """Create a mosaic plot from a dataframe.

    Right now only horizontal mosaic plots are supported,
    i.e. rows are prioritized over columns.

    Parameters
    ----------
    data : pandas data frame
        Data to tabulate.
    rows : column specifier
        Column in data to tabulate across rows.
    cols : column specifier
        Column in data to use to subpartition rows.
    vary_lightness : bool, default=False
        Whether to vary lightness across categories.
    ax : matplotlib axes or None
        Axes to plot into.
    """

    cont = pd.crosstab(data[cols], data[rows])
    sort = np.argsort((cont / cont.sum()).iloc[0])
    cont = cont.iloc[:, sort]
    if ax is None:
        ax = plt.gca()
    pos_y = 0
    positions_y = []
    n_cols = cont.shape[1]
    for i, col in enumerate(cont.columns):
        height = cont[col].sum()
        positions_y.append(pos_y + height / 2)

        pos_x = 0
        for j, row in enumerate(cont[col]):
            width = row / height
            color = plt.cm.tab10(j)
            if vary_lightness:
                color = _lighten_color(color, (i + 1) / (n_cols + 1))
            rect = Rectangle((pos_x, pos_y), width, height, edgecolor='k',
                             facecolor=color)
            pos_x += width
            ax.add_patch(rect)
        pos_y += height

    ax.set_ylim(0, pos_y)
    ax.set_yticks(positions_y)
    ax.set_yticklabels(cont.columns)


def _lighten_color(color, amount=0.5):
    """
    Lightens the given color by multiplying (1-luminosity) by the given amount.
    Input can be matplotlib color string, hex string, or RGB tuple.

    https://stackoverflow.com/questions/37765197/darken-or-lighten-a-color-in-matplotlib

    Examples:
    >> lighten_color('g', 0.3)
    >> lighten_color('#F034A3', 0.6)
    >> lighten_color((.3,.55,.1), 0.5)
    """
    import matplotlib.colors as mc
    import colorsys
    c = color
    amount += 0.5
    c = colorsys.rgb_to_hls(*mc.to_rgb(c))
    return colorsys.hls_to_rgb(c[0], 1 - amount * (1 - c[1]), c[2])


def _get_n_top(features, name):
    if features.shape[1] > 20:
        print("Showing only top 10 of {} {} features".format(
            features.shape[1], name))
        # too many features, show just top 10
        show_top = 10
    else:
        show_top = features.shape[1]
    return show_top


def _prune_categories(series, max_categories=10):
    series = series.astype('category')
    small_categories = series.value_counts()[max_categories:].index
    res = series.cat.remove_categories(small_categories)
    res = res.cat.add_categories(['dabl_other']).fillna("dabl_other")
    return res


def _prune_category_make_X(X, col, target_col, max_categories=20):
    col_values = X[col]
    if col_values.nunique() > max_categories:
        # keep only top 10 categories if there are more than 20
        col_values = _prune_categories(col_values,
                                       max_categories=min(10, max_categories))
        X_new = X[[target_col]].copy()
        X_new[col] = col_values
    else:
        X_new = X.copy()
        X_new[col] = X_new[col].astype('category')
    return X_new


def _fill_missing_categorical(X):
    # fill in missing values in categorical variables with new category
    # ensure we use strings for object columns and number for integers
    X = X.copy()
    max_value = X.max(numeric_only=True).max()
    for col in X.columns:
        if X[col].dtype == 'object':
            X[col].fillna("dabl_missing", inplace=True)
        else:
            X[col].fillna(max_value + 1, inplace=True)
    return X


def _make_subplots(n_plots, max_cols=5, row_height=3):
    """Create a harmonious subplot grid.
    """
    n_rows, n_cols = find_pretty_grid(n_plots, max_cols=max_cols)
    fig, axes = plt.subplots(n_rows, n_cols,
                             figsize=(4 * n_cols, row_height * n_rows),
                             constrained_layout=True)
    # we don't want ravel to fail, this is awkward!
    axes = np.atleast_2d(axes)
    return fig, axes


def _check_X_target_col(X, target_col, types=None, type_hints=None, task=None):
    if types is None:
        types = detect_types(X, type_hints=type_hints)
    if (not isinstance(target_col, str) and hasattr(target_col, '__len__') and
            len(target_col) > 1):
        raise ValueError("target_col should be a column in X, "
                         "got {}".format(target_col))
    if target_col not in X.columns:
        raise ValueError("{} is not a valid column of X".format(target_col))

    if X[target_col].nunique() < 2:
        raise ValueError("Less than two classes present, {}, need at least two"
                         " for classification.".format(X.loc[0, target_col]))
    # FIXME we get target types here with detect_types,
    # but in the estimator with type_of_target
    if task == "classification" and not types.loc[target_col, 'categorical']:
        raise ValueError("Type for target column {} detected as {},"
                         " need categorical for classification.".format(
                             target_col, types.T.idxmax()[target_col]))
    if task == "regression" and (not types.loc[target_col, 'continuous']):
        raise ValueError("Type for target column {} detected as {},"
                         " need continuous for regression.".format(
                             target_col, types.T.idxmax()[target_col]))
    return types


def _short_tick_names(ax):
    ax.set_yticklabels([_shortname(t.get_text(), maxlen=10)
                        for t in ax.get_yticklabels()])
    ax.set_xlabel(_shortname(ax.get_xlabel(), maxlen=20))
    ax.set_ylabel(_shortname(ax.get_ylabel(), maxlen=20))


def _find_scatter_plots_classification(X, target, how_many=3,
                                       random_state=None):
    # input is continuous
    # look at all pairs of features, find most promising ones
    # dummy = DummyClassifier(strategy='prior').fit(X, target)
    # baseline_score = recall_score(target, dummy.predict(X), average='macro')
    scores = []
    # converting to int here might save some time
    _, target = np.unique(target, return_inverse=True)
    # limit to 2000 training points for speed?
    train_size = min(2000, int(.9 * X.shape[0]))
    cv = StratifiedShuffleSplit(n_splits=3, train_size=train_size,
                                random_state=random_state)
    for i, j in itertools.combinations(np.arange(X.shape[1]), 2):
        this_X = X[:, [i, j]]
        # assume this tree is simple enough so not be able to overfit in 2d
        # so we don't bother with train/test split
        tree = DecisionTreeClassifier(max_leaf_nodes=8)
        scores.append((i, j, np.mean(cross_val_score(
            tree, this_X, target, cv=cv, scoring='recall_macro'))))

    scores = pd.DataFrame(scores, columns=['feature0', 'feature1', 'score'])
    top = scores.sort_values(by='score').iloc[-how_many:][::-1]
    return top


def discrete_scatter(x, y, c, unique_c=None, legend='first',
                     clip_outliers=True,
                     alpha='auto', s='auto', ax=None, **kwargs):
    """Scatter plot for categories.

    Creates a scatter plot for x and y grouped by c.


    Parameters
    ----------
    x : array-like
        x coordinates to scatter
    y : array-like
        y coordinates to scatter
    c : array-like
        Grouping of samples (similar to hue in seaborn)
    legend : bool, or "first", default="first"
        Whether to create a legend. "first" mean only the
        first one in a given gridspec.
    scatter_alpha : float, default='auto'
        Alpha values for scatter plots. 'auto' is dirty hacks.
    scatter_size : float, default='auto'.
        Marker size for scatter plots. 'auto' is dirty hacks.
    ax : matplotlib axes, default=None
        Axes to plot into
    kwargs :
        Passed through to plt.scatter
    """
    alpha = _get_scatter_alpha(alpha, x)
    s = _get_scatter_size(s, x)
    if ax is None:
        ax = plt.gca()
    if legend == "first":
        legend = (ax.get_geometry()[2] == 1)
    if unique_c is None:
        unique_c = np.unique(c)
    for i in unique_c:
        mask = c == i
        ax.scatter(x[mask], y[mask], label=i, s=s, alpha=alpha, **kwargs)
    if clip_outliers:
        x_low, x_high = _inlier_range(x)
        y_low, y_high = _inlier_range(y)
        xlims = ax.get_xlim()
        ylims = ax.get_ylim()
        ax.set_xlim(max(x_low, xlims[0]), min(x_high, xlims[1]))
        ax.set_ylim(max(y_low, ylims[0]), min(y_high, ylims[1]))

    if legend:
        props = {}
        if len(unique_c) > 15:
            props['size'] = 6
        legend = ax.legend(prop=props)
        for handle in legend.legendHandles:
            handle.set_alpha(1)
            handle.set_sizes((100,))


def class_hists(data, column, target, bins="auto", ax=None, legend=False,
                scale_separately=True):
    """Grouped univariate histograms.

    Parameters
    ----------
    data : pandas DataFrame
        Input data to plot
    column : column specifier
        Column in the data to compute histograms over (must be continuous).
    target : column specifier
        Target column in data, must be categorical.
    bins : string, int or array-like
        Number of bins, 'auto' or bin edges. Passed to np.histogram_bin_edges.
        We always show at least 5 bins for now.
    ax : matplotlib axes
        Axes to plot into
    legend : boolean, default=False
        Whether to create a legend.
<<<<<<< HEAD

    Examples
    --------
    >>> from dabl.datasets import load_adult
    >>> data = load_adult()
    >>> class_hists(data, "age", "gender", legend=True)
=======
    scale_separately : boolean, default=True
        Whether to scale each class separately.
>>>>>>> 15bba83a
    """
    col_data = data[column].dropna()

    if ax is None:
        ax = plt.gca()
    if col_data.nunique() > 10:
        ordinal = False
        # histograms
        bin_edges = np.histogram_bin_edges(col_data, bins=bins)
        if len(bin_edges) > 30:
            bin_edges = np.histogram_bin_edges(col_data, bins=30)

        counts = {}
        for name, group in data.groupby(target)[column]:
            this_counts, _ = np.histogram(group, bins=bin_edges)
            counts[name] = this_counts
        counts = pd.DataFrame(counts)
    else:
        ordinal = True
        # ordinal data, count distinct values
        counts = data.groupby(target)[column].value_counts().unstack(target)
    if scale_separately:
        # normalize by maximum
        counts = counts / counts.max()
    bottom = counts.max().max() * 1.1
    for i, name in enumerate(counts.columns):
        if ordinal:
            ax.bar(range(counts.shape[0]), counts[name], width=.9,
                   bottom=bottom * i, tick_label=counts.index, linewidth=2,
                   edgecolor='k')
            xmin, xmax = 0 - .5, counts.shape[0] - .5
        else:
            ax.bar(bin_edges[:-1], counts[name], bottom=bottom * i, label=name,
                   align='edge', width=(bin_edges[1] - bin_edges[0]) * .9)
            xmin, xmax = bin_edges[0], bin_edges[-1]
        ax.hlines(bottom * i, xmin=xmin, xmax=xmax,
                  linewidth=1)
    if legend:
        ax.legend()
    ax.set_yticks(())
    ax.set_xlabel(column)
    return ax


def pairplot(data, target_col, columns=None, scatter_alpha='auto',
             scatter_size='auto'):
    """Pairplot (scattermatrix)

    Because there's already too many implementations of this.
    This is meant for classification only.
    This is very bare-bones right now :-/

    Parameters
    ----------
    data : pandas dataframe
        Input data
    target_col : column specifier
        Target column in data.
    columns : column specifiers, default=None.
        Columns in data to include. None means all.
    scatter_alpha : float, default='auto'
        Alpha values for scatter plots. 'auto' is dirty hacks.
    scatter_size : float, default='auto'.
        Marker size for scatter plots. 'auto' is dirty hacks.
    """
    if columns is None:
        columns = data.columns.drop(target_col)
    n_features = len(columns)
    fig, axes = plt.subplots(n_features, n_features,
                             figsize=(n_features * 3, n_features * 3))
    axes = np.atleast_2d(axes)
    for ax, (i, j) in zip(axes.ravel(),
                          itertools.product(range(n_features), repeat=2)):
        legend = i == 0 and j == n_features - 1
        if i == j:
            class_hists(data, columns[i], target_col, ax=ax.twinx())
        else:
            discrete_scatter(data[columns[j]], data[columns[i]],
                             c=data[target_col], legend=legend, ax=ax,
                             alpha=scatter_alpha,
                             s=scatter_size)
        if j == 0:
            ax.set_ylabel(columns[i])
        else:
            ax.set_ylabel("")
            ax.set_yticklabels(())
        if i == n_features - 1:
            ax.set_xlabel(columns[j])
        else:
            ax.set_xlabel("")
            ax.set_xticklabels(())
    despine(fig)
    if n_features > 1:
        axes[0, 0].set_yticks(axes[0, 1].get_yticks())
        axes[0, 0].set_ylim(axes[0, 1].get_ylim())
    return axes


def _inlier_range(series):
    low = np.nanquantile(series, 0.01)
    high = np.nanquantile(series, 0.99)
    assert low <= high
    # the two is a complete hack
    inner_range = (high - low) / 2
    return low - inner_range, high + inner_range


def _find_inliers(series):
    low, high = _inlier_range(series)
    mask = series.between(low, high)
    mask = mask | series.isna()
    dropped = len(mask) - mask.sum()
    if dropped > 0:
        warn("Dropped {} outliers in column {}.".format(
            int(dropped), series.name), UserWarning)
    return mask


def _clean_outliers(data):
    def _find_outliers_series(series):
        series = series.dropna()
        low = series.quantile(0.01)
        high = series.quantile(0.99)
        # the two is a complete hack
        inner_range = (high - low) / 2
        return series.between(low - inner_range, high + inner_range)
    mask = data.apply(_find_outliers_series)
    mask = mask.apply(lambda x: reduce(np.logical_and, x), axis=1).fillna(True)
    dropped = len(mask) - mask.sum()
    if dropped > 0:
        warn("Dropped {} outliers.".format(int(dropped)), UserWarning)
        return mask
    return None


def _get_scatter_alpha(scatter_alpha, x):
    if scatter_alpha != "auto":
        return scatter_alpha
    if x.shape[0] < 100:
        return .9
    elif x.shape[0] < 1000:
        return .5
    elif x.shape[0] < 10000:
        return .2
    else:
        return .1


def _get_scatter_size(scatter_size, x):
    if scatter_size != "auto":
        return scatter_size
    if x.shape[0] < 100:
        return 30
    elif x.shape[0] < 1000:
        return 30
    elif x.shape[0] < 2000:
        return 10
    elif x.shape[0] < 10000:
        return 2
    else:
        return 1


def plot_multiclass_roc_curve(estimator, X_val, y_val):
    if len(estimator.classes_) < 3:
        raise ValueError("Only for multi-class")
    try:
        y_score = estimator.predict_proba(X_val)
    except AttributeError:
        y_score = estimator.decision_function(X_val)
    fig, axes = _make_subplots(len(estimator.classes_))
    for i, (ax, c) in enumerate(zip(axes.ravel(), estimator.classes_)):
        fpr, tpr, _ = roc_curve(y_val == c, y_score[:, i])
        ax.plot(fpr, tpr)
        ax.set_xlabel("False Positive Rate")
        ax.set_ylabel("True Positive Rate (recall)")
        ax.set_title("ROC curve for class {}".format(c))<|MERGE_RESOLUTION|>--- conflicted
+++ resolved
@@ -445,17 +445,14 @@
         Axes to plot into
     legend : boolean, default=False
         Whether to create a legend.
-<<<<<<< HEAD
+    scale_separately : boolean, default=True
+        Whether to scale each class separately.
 
     Examples
     --------
     >>> from dabl.datasets import load_adult
     >>> data = load_adult()
     >>> class_hists(data, "age", "gender", legend=True)
-=======
-    scale_separately : boolean, default=True
-        Whether to scale each class separately.
->>>>>>> 15bba83a
     """
     col_data = data[column].dropna()
 
