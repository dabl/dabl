--- conflicted
+++ resolved
@@ -49,11 +49,7 @@
     >>> parameters = {'max_depth': [3, 5, 10],
     ...               'min_samples_split': [2, 5, 10]}
     >>> base_estimator = RandomForestClassifier(random_state=0)
-<<<<<<< HEAD
-    >>> X, y = make_classification(n_samples=1000)
-=======
     >>> X, y = make_classification(n_samples=1000, random_state=0)
->>>>>>> 82b52693
     >>> sh = GridSuccessiveHalving(base_estimator, parameters, cv=5,
     ...                            ratio=2,
     ...                            random_state=0,
