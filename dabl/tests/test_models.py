--- conflicted
+++ resolved
@@ -1,11 +1,7 @@
 import pytest
 import os
 import pandas as pd
-<<<<<<< HEAD
 from sklearn.datasets import load_iris, make_blobs, load_boston
-=======
-from sklearn.datasets import load_iris, make_blobs
->>>>>>> 75bcb8cd
 
 from dabl.models import SimpleClassifier, SimpleRegressor
 from dabl.utils import data_df_from_bunch
@@ -34,7 +30,6 @@
 
 def test_dataframe():
     path = os.path.dirname(__file__)
-<<<<<<< HEAD
     titanic = pd.read_csv(os.path.join(path, '../datasets/titanic.csv'))[::10]
     ec = SimpleClassifier()
     ec.fit(titanic, target_col='survived')
@@ -44,9 +39,4 @@
     boston = load_boston()
     data = data_df_from_bunch(boston)
     er = SimpleRegressor()
-    er.fit(data, target_col='target')
-=======
-    titanic = pd.read_csv(os.path.join(path, 'titanic.csv'))[::10]
-    ec = EasyClassifier()
-    ec.fit(titanic, target_col='survived')
->>>>>>> 75bcb8cd
+    er.fit(data, target_col='target')