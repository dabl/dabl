import warnings
import numpy as np
import pandas as pd

from sklearn.metrics import make_scorer, average_precision_score
from sklearn.base import BaseEstimator, ClassifierMixin, RegressorMixin
from sklearn.preprocessing import LabelEncoder
from sklearn.utils.multiclass import type_of_target
from sklearn.pipeline import make_pipeline, Pipeline
from sklearn.exceptions import UndefinedMetricWarning
from sklearn.model_selection import StratifiedKFold, KFold
from sklearn.metrics.scorer import _check_multimetric_scoring
from sklearn.model_selection._validation import _fit_and_score
from sklearn.utils.validation import check_is_fitted
from sklearn.utils.metaestimators import if_delegate_has_method
from sklearn.utils.testing import set_random_state
from sklearn.dummy import DummyClassifier


from .preprocessing import EasyPreprocessor, clean, detect_types
from .pipelines import (get_fast_classifiers, get_fast_regressors,
                        get_any_classifiers)
from .utils import nice_repr, _validate_Xyt
from .search import GridSuccessiveHalving


def _format_scores(scores):
    return " ".join(('{}: {:.3f}'.format(name, score)
                     for name, score in scores.items()))


class _DablBaseEstimator(BaseEstimator):
<<<<<<< HEAD

    @if_delegate_has_method(delegate='est_')
    def predict_proba(self, X):
        return self.est_.predict_proba(X)

    @if_delegate_has_method(delegate='est_')
    def decision_function(self, X):
        return self.est_.decision_function(X)


class _BaseSimpleEstimator(_DablBaseEstimator):
=======
>>>>>>> 5af8a29e

    @if_delegate_has_method(delegate='est_')
    def predict_proba(self, X):
        return self.est_.predict_proba(X)

    @if_delegate_has_method(delegate='est_')
    def decision_function(self, X):
        return self.est_.decision_function(X)


class _BaseSimpleEstimator(_DablBaseEstimator):
    def predict(self, X):
        if not self.refit:
            raise ValueError("Must specify refit=True to predict.")
        with warnings.catch_warnings():
            # fix when requiring sklearn 0.22
            # check_is_fitted will not have arguments any more
            warnings.filterwarnings('ignore', category=DeprecationWarning)
            check_is_fitted(self, 'est_')

        return self.est_.predict(X)

    def _evaluate_one(self, estimator, data_preproc, scorers):
        res = []
        for X_train, X_test, y_train, y_test in data_preproc:
            X = np.vstack([X_train, X_test])
            y = np.hstack([y_train, y_test])
            train = np.arange(len(X_train))
            test = np.arange(len(X_train), len(X_test) + len(X_train))
            with warnings.catch_warnings():
                warnings.filterwarnings('ignore',
                                        category=UndefinedMetricWarning)
                test_scores = _fit_and_score(estimator, X, y, scorer=scorers,
                                             train=train, test=test,
                                             parameters={}, fit_params={},
                                             verbose=self.verbose)[0]
            res.append(test_scores)

        res_mean = pd.DataFrame(res).mean(axis=0)
        try:
            # show only last step of pipeline for simplicity
            name = nice_repr(estimator.steps[-1][1])
        except AttributeError:
            name = nice_repr(estimator)

        if self.verbose:
            print("Running {}".format(name))
            print(_format_scores(res_mean))
        res_mean.name = name
        self.log_.append(res_mean)
        return res_mean

    @if_delegate_has_method(delegate='est_')
    def predict_proba(self, X):
        return self.est_.predict_proba(X)

    @if_delegate_has_method(delegate='est_')
    def decision_function(self, X):
        return self.est_.decision_function(X)

    def _fit(self, X, y=None, target_col=None):
        """Fit estimator.

        Requiers to either specify the target as separate 1d array or Series y
        (in scikit-learn fashion) or as column of the dataframe X specified by
        target_col.
        If y is specified, X is assumed not to contain the target.

        Parameters
        ----------
        X : DataFrame
            Input features. If target_col is specified, X also includes the
            target.
        y : Series or numpy array, optional.
            Target. You need to specify either y or target_col.
        target_col : string or int, optional
            Column name of target if included in X.
        """
        X, y = _validate_Xyt(X, y, target_col)
        types = detect_types(X)
        self.feature_names_ = X.columns
        self.types_ = types

        y, self.scoring_ = self._preprocess_target(y)
        self.log_ = []

        # reimplement cross-validation so we only do preprocessing once
        # This could/should be solved with dask?
        if isinstance(self, RegressorMixin):
            # this is how inheritance works, right?
            cv = KFold(n_splits=5)
        elif isinstance(self, ClassifierMixin):
            cv = StratifiedKFold(n_splits=5)
        data_preproc = []
        for i, (train, test) in enumerate(cv.split(X, y)):
            # maybe do two levels of preprocessing
            # to search over treatment of categorical variables etc
            # Also filter?
            verbose = self.verbose if i == 0 else 0
            sp = EasyPreprocessor(verbose=verbose, types=types)
            X_train = sp.fit_transform(X.iloc[train], y.iloc[train])
            X_test = sp.transform(X.iloc[test])
            data_preproc.append((X_train, X_test, y.iloc[train], y.iloc[test]))

        estimators = self._get_estimators()
        rank_scoring = self._rank_scoring
        self.current_best_ = {rank_scoring: -np.inf}
        for est in estimators:
            set_random_state(est, self.random_state)
            scorers, _ = _check_multimetric_scoring(est, self.scoring_)
            scores = self._evaluate_one(est, data_preproc, scorers)
            # make scoring configurable
            if scores[rank_scoring] > self.current_best_[rank_scoring]:
                if self.verbose:
                    print("=== new best {} (using {}):".format(
                        scores.name,
                        rank_scoring))
                    print(_format_scores(scores))
                    print()

                self.current_best_ = scores
                best_est = est
        if self.verbose:
            print("\nBest model:\n{}\nBest Scores:\n{}".format(
                  nice_repr(best_est), _format_scores(self.current_best_)))
        if self.refit:
            self.est_ = make_pipeline(EasyPreprocessor(), best_est)
            self.est_.fit(X, y)
        return self


class SimpleClassifier(_BaseSimpleEstimator, ClassifierMixin):
    """Automagic anytime classifier.

    Parameters
    ----------
    refit : boolean, True
        Whether to refit the model on the full dataset.

    random_state : random state, int or None (default=None)
        Random state or seed.

    verbose : integer, default=1
        Verbosity (higher is more output)

    Attributes
    ----------
    est_ : sklearn estimator
        Best estimator found.

    """
    def __init__(self, refit=True, random_state=None, verbose=1):
        self.verbose = verbose
        self.random_state = random_state
        self.refit = refit

    def _get_estimators(self):
        return get_fast_classifiers(n_classes=len(self.classes_))

    def _preprocess_target(self, y):
        target_type = type_of_target(y)
        le = LabelEncoder().fit(y)
        y = pd.Series(y)
        self.classes_ = le.classes_

        if target_type == "binary":
            minority_class = y.value_counts().index[1]
            my_average_precision_scorer = make_scorer(
                average_precision_score, pos_label=minority_class,
                needs_threshold=True)
            scoring = {'accuracy': 'accuracy',
                       'average_precision': my_average_precision_scorer,
                       'roc_auc': 'roc_auc',
                       'recall_macro': 'recall_macro',
                       'f1_macro': 'f1_macro'
                       }
        elif target_type == "multiclass":
            scoring = ['accuracy', 'recall_macro', 'precision_macro',
                       'f1_macro']
        else:
            raise ValueError("Unknown target type: {}".format(target_type))
        return y, scoring

    def fit(self, X, y=None, target_col=None):
        """Fit classifier.

        Requires to either specify the target as separate 1d array or Series y
        (in scikit-learn fashion) or as column of the dataframe X specified by
        target_col.
        If y is specified, X is assumed not to contain the target.

        Parameters
        ----------
        X : DataFrame
            Input features. If target_col is specified, X also includes the
            target.
        y : Series or numpy array, optional.
            Target class labels. You need to specify either y or target_col.
        target_col : string or int, optional
            Column name of target if included in X.
        """
        self._rank_scoring = "recall_macro"
        return self._fit(X=X, y=y, target_col=target_col)


class SimpleRegressor(_BaseSimpleEstimator, RegressorMixin):
    """Automagic anytime classifier.

    Parameters
    ----------
    refit : boolean, True
        Whether to refit the model on the full dataset (I think).

    random_state : random state, int or None (default=None)
        Random state or seed.

    verbose : integer, default=1
        Verbosity (higher is more output)
    """
    def __init__(self, refit=True, random_state=None, verbose=1):
        self.verbose = verbose
        self.refit = refit
        self.random_state = random_state

    def _get_estimators(self):
        return get_fast_regressors()

    def _preprocess_target(self, y):
        target_type = type_of_target(y)

        if target_type not in ["continuous", "multiclass"]:
            # if all labels are integers type_of_target is multiclass.
            # We trust our user they mean regression.
            raise ValueError("Unknown target type: {}".format(target_type))
        scoring = ('r2', 'neg_mean_squared_error')
        return y, scoring

    def fit(self, X, y=None, target_col=None):
        """Fit regressor.

        Requires to either specify the target as separate 1d array or Series y
        (in scikit-learn fashion) or as column of the dataframe X specified by
        target_col.
        If y is specified, X is assumed not to contain the target.

        Parameters
        ----------
        X : DataFrame
            Input features. If target_col is specified, X also includes the
            target.
        y : Series or numpy array, optional.
            Target class labels. You need to specify either y or target_col.
        target_col : string or int, optional
            Column name of target if included in X.
        """
        self._rank_scoring = "r2"

        return self._fit(X=X, y=y, target_col=target_col)


class AnyClassifier(_DablBaseEstimator, ClassifierMixin):
    def __init__(self, n_jobs=None, force_exhaust_budget=False, verbose=0):
        self.verbose = verbose
        self.n_jobs = n_jobs
        self.force_exhaust_budget = force_exhaust_budget

    def _get_estimators(self):
        return get_any_classifiers()

    def _preprocess_target(self, y):
        # copy and paste from above, should be a mixin
        target_type = type_of_target(y)
        le = LabelEncoder()
        y = pd.Series(le.fit_transform(y))
        self.classes_ = le.classes_

        if target_type == "binary":
            minority_class = y.value_counts().index[1]
            my_average_precision_scorer = make_scorer(
                average_precision_score, pos_label=minority_class,
                needs_threshold=True)
            scoring = {'accuracy': 'accuracy',
                       'average_precision': my_average_precision_scorer,
                       'roc_auc': 'roc_auc',
                       'recall_macro': 'recall_macro'
                       }
        elif target_type == "multiclass":
            scoring = ['accuracy', 'recall_macro', 'precision_macro']
        else:
            raise ValueError("Unknown target type: {}".format(target_type))
        return y, scoring

    def predict(self, X):
        with warnings.catch_warnings():
            # fix when requiring sklearn 0.22
            # check_is_fitted will not have arguments any more
            warnings.filterwarnings('ignore', category=DeprecationWarning)
            check_is_fitted(self, 'est_')

        return self.est_.predict(X)

    def fit(self, X, y=None, target_col=None):
        """Fit estimator.

        Requiers to either specify the target as separate 1d array or Series y
        (in scikit-learn fashion) or as column of the dataframe X specified by
        target_col.
        If y is specified, X is assumed not to contain the target.

        Parameters
        ----------
        X : DataFrame
            Input features. If target_col is specified, X also includes the
            target.
        y : Series or numpy array, optional.
            Target. You need to specify either y or target_col.
        target_col : string or int, optional
            Column name of target if included in X.
        """
        # copy and paste from above?!
        if ((y is None and target_col is None)
                or (y is not None) and (target_col is not None)):
            raise ValueError(
                "Need to specify exactly one of y and target_col.")
        X = clean(X)
        if target_col is not None:
            y = X[target_col]
            X = X.drop(target_col, axis=1)
        types = detect_types(X)
        self.feature_names_ = X.columns
        self.types_ = types

        y, self.scoring_ = self._preprocess_target(y)
        self.log_ = []

        # reimplement cross-validation so we only do preprocessing once
        pipe = Pipeline([('preprocessing',
                          EasyPreprocessor(verbose=self.verbose, types=types)),
                         ('classifier', DummyClassifier())])

        estimators = self._get_estimators()
        param_grid = [{'classifier': [est]} for est in estimators]
        gs = GridSuccessiveHalving(
            estimator=pipe, param_grid=param_grid,
            force_exhaust_budget=self.force_exhaust_budget,
            verbose=self.verbose, cv=5, error_score='raise',
            scoring=self.scoring_, refit='recall_macro')
        self.search_ = gs
        gs.fit(X, y)
        self.est_ = gs.best_estimator_

        print("best classifier: ", gs.best_params_['classifier'])
        print("best score: {:.3f}".format(gs.best_score_))
        return self<|MERGE_RESOLUTION|>--- conflicted
+++ resolved
@@ -30,7 +30,6 @@
 
 
 class _DablBaseEstimator(BaseEstimator):
-<<<<<<< HEAD
 
     @if_delegate_has_method(delegate='est_')
     def predict_proba(self, X):
@@ -42,8 +41,6 @@
 
 
 class _BaseSimpleEstimator(_DablBaseEstimator):
-=======
->>>>>>> 5af8a29e
 
     @if_delegate_has_method(delegate='est_')
     def predict_proba(self, X):
