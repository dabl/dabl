import pytest
import os
import pandas as pd
from sklearn.datasets import load_iris, make_blobs, load_boston
from sklearn.svm import LinearSVC
<<<<<<< HEAD
=======
from sklearn.linear_model import LogisticRegression
>>>>>>> 03bab581

from dabl.models import SimpleClassifier, SimpleRegressor
from dabl.utils import data_df_from_bunch

iris = load_iris()
X_blobs, y_blobs = make_blobs(centers=2, random_state=0)


@pytest.mark.parametrize("X, y, refit",
                         [(iris.data, iris.target, False),
                          (iris.data, iris.target, True),
                          (X_blobs, y_blobs, False),
                          (X_blobs, y_blobs, False),
                          ])
def test_basic(X, y, refit):
    # test on iris
    ec = SimpleClassifier(refit=refit)
    ec.fit(X, y)
    if refit:
        # smoke test
        ec.predict(X)
    else:
        with pytest.raises(ValueError, match="refit"):
            ec.predict(X)


def test_dataframe():
    path = os.path.dirname(__file__)
    titanic = pd.read_csv(os.path.join(path, '../datasets/titanic.csv'))[::10]
    ec = SimpleClassifier()
    ec.fit(titanic, target_col='survived')


def test_regression_boston():
    boston = load_boston()
    data = data_df_from_bunch(boston)
    er = SimpleRegressor()
    er.fit(data, target_col='target')


<<<<<<< HEAD
def test_deletation_simple(monkeypatch):
    def mock_get_estimators_decision_function():
        return [LinearSVC()]
    monkeypatch.setattr(SimpleClassifier, '_get_estimators',
                        mock_get_estimators_decision_function)
    sc = SimpleClassifier(random_state=0)
    sc.fit(X_blobs, y_blobs)
    assert isinstance(sc, LinearSVC)
    assert hasattr(sc, 'decision_function')
    assert not hasattr(sc, 'predict_proba')
=======
@pytest.mark.parametrize('model', [LinearSVC(), LogisticRegression()])
def test_deletation_simple(monkeypatch, model):
    def mock_get_estimators_linearsvc(self):
        return [model]

    monkeypatch.setattr(SimpleClassifier, '_get_estimators',
                        mock_get_estimators_linearsvc)
    sc = SimpleClassifier(random_state=0)
    sc.fit(X_blobs, y_blobs)
    assert isinstance(sc.est_[1], type(model))
    assert (hasattr(sc, 'decision_function')
            == hasattr(model, 'decision_function'))
    assert hasattr(sc, 'predict_proba') == hasattr(model, 'predict_proba')
>>>>>>> 03bab581
<|MERGE_RESOLUTION|>--- conflicted
+++ resolved
@@ -3,10 +3,7 @@
 import pandas as pd
 from sklearn.datasets import load_iris, make_blobs, load_boston
 from sklearn.svm import LinearSVC
-<<<<<<< HEAD
-=======
 from sklearn.linear_model import LogisticRegression
->>>>>>> 03bab581
 
 from dabl.models import SimpleClassifier, SimpleRegressor
 from dabl.utils import data_df_from_bunch
@@ -47,18 +44,6 @@
     er.fit(data, target_col='target')
 
 
-<<<<<<< HEAD
-def test_deletation_simple(monkeypatch):
-    def mock_get_estimators_decision_function():
-        return [LinearSVC()]
-    monkeypatch.setattr(SimpleClassifier, '_get_estimators',
-                        mock_get_estimators_decision_function)
-    sc = SimpleClassifier(random_state=0)
-    sc.fit(X_blobs, y_blobs)
-    assert isinstance(sc, LinearSVC)
-    assert hasattr(sc, 'decision_function')
-    assert not hasattr(sc, 'predict_proba')
-=======
 @pytest.mark.parametrize('model', [LinearSVC(), LogisticRegression()])
 def test_deletation_simple(monkeypatch, model):
     def mock_get_estimators_linearsvc(self):
@@ -71,5 +56,4 @@
     assert isinstance(sc.est_[1], type(model))
     assert (hasattr(sc, 'decision_function')
             == hasattr(model, 'decision_function'))
-    assert hasattr(sc, 'predict_proba') == hasattr(model, 'predict_proba')
->>>>>>> 03bab581
+    assert hasattr(sc, 'predict_proba') == hasattr(model, 'predict_proba')