from .preprocessing import EasyPreprocessor, clean, detect_types
from .models import SimpleClassifier, SimpleRegressor
from .plot.supervised import plot
from .explain import explain
from . import datasets

__version__ = "0.1.0"

__all__ = ['EasyPreprocessor', 'SimpleClassifier', 'SimpleRegressor',
           'explain', 'clean',
<<<<<<< HEAD
           'detect_types', 'plot_supervised', 'datasets']
           
__version__ = '0.1.0'
=======
           'detect_types', 'plot', 'datasets']
>>>>>>> a42bfafb
<|MERGE_RESOLUTION|>--- conflicted
+++ resolved
@@ -7,11 +7,4 @@
 __version__ = "0.1.0"
 
 __all__ = ['EasyPreprocessor', 'SimpleClassifier', 'SimpleRegressor',
-           'explain', 'clean',
-<<<<<<< HEAD
-           'detect_types', 'plot_supervised', 'datasets']
-           
-__version__ = '0.1.0'
-=======
-           'detect_types', 'plot', 'datasets']
->>>>>>> a42bfafb
+           'explain', 'clean', 'detect_types', 'plot', 'datasets']