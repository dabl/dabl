#!/bin/bash

# This script is used in CircleCI to check that PRs do not add obvious
# flake8 violations. It relies on two things:
#   - find common ancestor between branch and
#     scikit-learn/scikit-learn remote
#   - run flake8 --diff on the diff between the branch and the common
#     ancestor
#
# Additional features:
#   - the line numbers in Travis match the local branch on the PR
#     author machine.
#   - ./ci_scripts/circle/flake8_diff.sh can be run locally for quick
#     turn-around

set -e
# pipefail is necessary to propagate exit codes
set -o pipefail

PROJECT=amueller/dabl
PROJECT_URL=https://github.com/$PROJECT.git

# Find the remote with the project name (upstream in most cases)
REMOTE=$(git remote -v | grep $PROJECT | cut -f1 | head -1 || echo '')

# Add a temporary remote if needed. For example this is necessary when
# Travis is configured to run in a fork. In this case 'origin' is the
# fork and not the reference repo we want to diff against.
if [[ -z "$REMOTE" ]]; then
    TMP_REMOTE=tmp_reference_upstream
    REMOTE=$TMP_REMOTE
    git remote add $REMOTE $PROJECT_URL
fi

echo "Remotes:"
echo '--------------------------------------------------------------------------------'
git remote --verbose

# Travis does the git clone with a limited depth (50 at the time of
# writing). This may not be enough to find the common ancestor with
# $REMOTE/main so we unshallow the git checkout
if [[ -a .git/shallow ]]; then
    echo -e '\nTrying to unshallow the repo:'
    echo '--------------------------------------------------------------------------------'
    git fetch --unshallow
fi

if [[ "$TRAVIS" == "true" ]]; then
    if [[ "$TRAVIS_PULL_REQUEST" == "false" ]]
    then
        # In main repo, using TRAVIS_COMMIT_RANGE to test the commits
        # that were pushed into a branch
        if [[ "$PROJECT" == "$TRAVIS_REPO_SLUG" ]]; then
            if [[ -z "$TRAVIS_COMMIT_RANGE" ]]; then
                echo "New branch, no commit range from Travis so passing this test by convention"
                exit 0
            fi
            COMMIT_RANGE=$TRAVIS_COMMIT_RANGE
        fi
    else
        # We want to fetch the code as it is in the PR branch and not
        # the result of the merge into main. This way line numbers
        # reported by Travis will match with the local code.
        LOCAL_BRANCH_REF=travis_pr_$TRAVIS_PULL_REQUEST
        # In Travis the PR target is always origin
        git fetch origin pull/$TRAVIS_PULL_REQUEST/head:refs/$LOCAL_BRANCH_REF
    fi
fi

# If not using the commit range from Travis we need to find the common
# ancestor between $LOCAL_BRANCH_REF and $REMOTE/main
if [[ -z "$COMMIT_RANGE" ]]; then
    if [[ -z "$LOCAL_BRANCH_REF" ]]; then
        LOCAL_BRANCH_REF=$(git rev-parse --abbrev-ref HEAD)
    fi
    echo -e "\nLast 2 commits in $LOCAL_BRANCH_REF:"
    echo '--------------------------------------------------------------------------------'
    git --no-pager log -2 $LOCAL_BRANCH_REF

<<<<<<< HEAD
    REMOTE_MASTER_REF="$REMOTE/main"
    # Make sure that $REMOTE_MASTER_REF is a valid reference
    echo -e "\nFetching $REMOTE_MASTER_REF"
=======
    REMOTE_main_REF="$REMOTE/main"
    # Make sure that $REMOTE_main_REF is a valid reference
    echo -e "\nFetching $REMOTE_main_REF"
>>>>>>> 5c041434
    echo '--------------------------------------------------------------------------------'
    git fetch $REMOTE main:refs/remotes/$REMOTE_main_REF
    LOCAL_BRANCH_SHORT_HASH=$(git rev-parse --short $LOCAL_BRANCH_REF)
    REMOTE_main_SHORT_HASH=$(git rev-parse --short $REMOTE_main_REF)

    COMMIT=$(git merge-base $LOCAL_BRANCH_REF $REMOTE_main_REF) || \
        echo "No common ancestor found for $(git show $LOCAL_BRANCH_REF -q) and $(git show $REMOTE_main_REF -q)"

    if [ -z "$COMMIT" ]; then
        exit 1
    fi

    COMMIT_SHORT_HASH=$(git rev-parse --short $COMMIT)

    echo -e "\nCommon ancestor between $LOCAL_BRANCH_REF ($LOCAL_BRANCH_SHORT_HASH)"\
         "and $REMOTE_main_REF ($REMOTE_main_SHORT_HASH) is $COMMIT_SHORT_HASH:"
    echo '--------------------------------------------------------------------------------'
    git --no-pager show --no-patch $COMMIT_SHORT_HASH

    COMMIT_RANGE="$COMMIT_SHORT_HASH..$LOCAL_BRANCH_SHORT_HASH"

    if [[ -n "$TMP_REMOTE" ]]; then
        git remote remove $TMP_REMOTE
    fi

else
    echo "Got the commit range from Travis: $COMMIT_RANGE"
fi

echo -e '\nRunning flake8 on the diff in the range' "$COMMIT_RANGE" \
     "($(git rev-list $COMMIT_RANGE | wc -l) commit(s)):"
echo '--------------------------------------------------------------------------------'

# We ignore files from sklearn/externals. Unfortunately there is no
# way to do it with flake8 directly (the --exclude does not seem to
# work with --diff). We could use the exclude magic in the git pathspec
# ':!sklearn/externals' but it is only available on git 1.9 and Travis
# uses git 1.8.
# We need the following command to exit with 0 hence the echo in case
# there is no match
MODIFIED_FILES="$(git diff --name-only $COMMIT_RANGE | grep -v 'sklearn/externals' | \
                     grep -v 'doc/sphinxext/sphinx_gallery' || echo "no_match")"

check_files() {
    files="$1"
    shift
    options="$*"
    if [ -n "$files" ]; then
        # Conservative approach: diff without context (--unified=0) so that code
        # that was not changed does not create failures
        git diff --unified=0 $COMMIT_RANGE -- $files | flake8 --diff --show-source $options
    fi
}

if [[ "$MODIFIED_FILES" == "no_match" ]]; then
    echo "No file outside sklearn/externals and doc/sphinxext/sphinx_gallery has been modified"
else

    check_files "$(echo "$MODIFIED_FILES" | grep -v ^examples)"
    check_files "$(echo "$MODIFIED_FILES" | grep ^examples)" \
        --config ./examples/.flake8
fi
echo -e "No problem detected by flake8\n"<|MERGE_RESOLUTION|>--- conflicted
+++ resolved
@@ -77,15 +77,9 @@
     echo '--------------------------------------------------------------------------------'
     git --no-pager log -2 $LOCAL_BRANCH_REF
 
-<<<<<<< HEAD
-    REMOTE_MASTER_REF="$REMOTE/main"
-    # Make sure that $REMOTE_MASTER_REF is a valid reference
-    echo -e "\nFetching $REMOTE_MASTER_REF"
-=======
     REMOTE_main_REF="$REMOTE/main"
     # Make sure that $REMOTE_main_REF is a valid reference
     echo -e "\nFetching $REMOTE_main_REF"
->>>>>>> 5c041434
     echo '--------------------------------------------------------------------------------'
     git fetch $REMOTE main:refs/remotes/$REMOTE_main_REF
     LOCAL_BRANCH_SHORT_HASH=$(git rev-parse --short $LOCAL_BRANCH_REF)
