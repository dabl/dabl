--- conflicted
+++ resolved
@@ -427,7 +427,6 @@
             handle.set_sizes((100,))
 
 
-<<<<<<< HEAD
 def auto_swarm_scatter(X, col1, col2, target_col, swarm_threshold=20,
                        alpha='auto', s='auto', ax=None):
     """Do a scatterplot with automatic addition of noise.
@@ -491,11 +490,8 @@
                             alpha=alpha, s=s)
 
 
-def class_hists(data, column, target, bins="auto", ax=None, legend=False):
-=======
 def class_hists(data, column, target, bins="auto", ax=None, legend=False,
                 scale_separately=True):
->>>>>>> b18a77d5
     """Grouped univariate histograms.
 
     Parameters
