import pytest
import numpy as np
import pandas as pd
import matplotlib.pyplot as plt

import itertools

from sklearn.datasets import (make_regression, make_blobs, load_digits,
                              fetch_openml)
from sklearn.preprocessing import KBinsDiscretizer
from dabl.preprocessing import clean, detect_types
from dabl.plot.supervised import (
    plot, plot_classification_categorical,
    plot_classification_continuous, plot_regression_categorical,
    plot_regression_continuous)
from dabl.utils import data_df_from_bunch


# FIXME: check that target is not y but a column name

@pytest.mark.filterwarnings('ignore:the matrix subclass')
@pytest.mark.parametrize("continuous_features, categorical_features, task",
                         itertools.product([0, 1, 3, 100], [0, 1, 3, 100],
                                           ['classification', 'regression']))
def test_plots_smoke(continuous_features, categorical_features, task):
    # simple smoke test
    # should be parametrized
    n_samples = 100
    X_cont, y_cont = make_regression(
        n_samples=n_samples, n_features=continuous_features,
        n_informative=min(continuous_features, 2))
    X_cat, y_cat = make_regression(
        n_samples=n_samples, n_features=categorical_features,
        n_informative=min(categorical_features, 2))
    if X_cat.shape[1] > 0:
        X_cat = KBinsDiscretizer(encode='ordinal').fit_transform(X_cat)
    cont_columns = ["asdf_%d_cont" % i for i in range(continuous_features)]
    df_cont = pd.DataFrame(X_cont, columns=cont_columns)
    if categorical_features > 0:
        cat_columns = ["asdf_%d_cat" % i for i in range(categorical_features)]
        df_cat = pd.DataFrame(X_cat, columns=cat_columns).astype('int')
        df_cat = df_cat.astype("category")
        X_df = pd.concat([df_cont, df_cat], axis=1)
    else:
        X_df = df_cont
    assert(X_df.shape[1] == continuous_features + categorical_features)
    X_clean = clean(X_df.copy())
    y = y_cont + y_cat
    if X_df.shape[1] == 0:
        y = np.random.uniform(size=n_samples)
    if task == "classification":
        y = np.digitize(y, np.percentile(y, [5, 10, 60, 85]))
    X_clean['target'] = y
    if task == "classification":
        X_clean['target'] = X_clean['target'].astype('category')
    types = detect_types(X_clean)
    column_types = types.T.idxmax()
    assert np.all(column_types[:continuous_features] == 'continuous')
    assert np.all(column_types[continuous_features:-1] == 'categorical')
    if task == "classification":
        assert column_types[-1] == 'categorical'
    else:
        assert column_types[-1] == 'continuous'

    plot(X_clean, target_col='target')
    plt.close("all")


@pytest.mark.parametrize("add, feature_type, target_type",
                         itertools.product([0, .1],
                                           ['continuous', 'categorical'],
                                           ['continuous', 'categorical']))
def test_type_hints(add, feature_type, target_type):
    X = pd.DataFrame(np.random.randint(4, size=100)) + add
    X['target'] = np.random.uniform(size=100)
    plot(X, type_hints={0: feature_type,
                        'target': target_type},
         target_col='target')
    # get title of figure
    text = plt.gcf()._suptitle.get_text()
    assert feature_type.capitalize() in text
    ax = plt.gca()
    # one of the labels is 'target' iif regression
    labels = ax.get_ylabel() + ax.get_xlabel()
    assert ('target' in labels) == (target_type == 'continuous')
    plt.close("all")


def test_float_classification_target():
    # check we can plot even if we do classification with a float target
    X, y = make_blobs()
    data = pd.DataFrame(X)
    data['target'] = y.astype(np.float)
    types = detect_types(data)
    assert types.categorical['target']
    plot(data, target_col='target')
    # same with "actual float" - we need to specify classification for that :-/
    data['target'] = y.astype(np.float) + .2
    plot(data, target_col='target', type_hints={'target': 'categorical'})
    plt.close("all")


@pytest.mark.filterwarnings('ignore:Discarding near-constant')
def test_plot_classification_n_classes():
    X, y = make_blobs()
    X = pd.DataFrame(X)
    X['target'] = 0
    with pytest.raises(ValueError, match="Less than two classes"):
        plot_classification_categorical(X, 'target')
    with pytest.raises(ValueError, match="Less than two classes"):
        plot_classification_continuous(X, 'target')


def test_plot_wrong_target_type():
    X, y = make_blobs()
    X = pd.DataFrame(X)
    X['target'] = y
    with pytest.raises(ValueError, match="need continuous"):
        plot_regression_categorical(X, 'target')
    with pytest.raises(ValueError, match="need continuous"):
        plot_regression_continuous(X, 'target')

    X['target'] = X[0]
    with pytest.raises(ValueError, match="need categorical"):
        plot_classification_categorical(X, 'target')
    with pytest.raises(ValueError, match="need categorical"):
        plot_classification_continuous(X, 'target')


def test_plot_target_low_card_int():
    data = load_digits()
    df = data_df_from_bunch(data)
    plot(df[::10], target_col='target')


def test_plot_X_y():
    X, y = make_blobs()
    X = pd.DataFrame(X)
    plot(X, y)


<<<<<<< HEAD
def test_plot_lda_binary():
    X, y = make_blobs(centers=2)
    X = pd.DataFrame(X)
    plot(X, y, univariate_plot='kde')
=======
def test_plot_int_column_name():
    X, y = make_blobs()
    X = pd.DataFrame(X)
    X[3] = y
    plot(X, target_col=3)
>>>>>>> cafc8367


def test_plot_classification_continuous():
    data = fetch_openml('MiceProtein')
    df = data_df_from_bunch(data)
    # only univariate plots
    figures = plot_classification_continuous(df, target_col='target',
                                             plot_pairwise=False)
    assert len(figures) == 1
    # top 10 axes
    assert len(figures[0].get_axes()) == 10
    # six is the minimum number of features for histograms
    # (last column is target)
    figures = plot_classification_continuous(df.iloc[:, -7:],
                                             target_col='target',
                                             plot_pairwise=False)
    assert len(figures) == 1
    assert len(figures[0].get_axes()) == 6

    # for 5 features, do full pairplot
    figures = plot_classification_continuous(df.iloc[:, -6:],
                                             target_col='target',
                                             plot_pairwise=False)
    assert len(figures) == 1
    # diagonal has twin axes
    assert len(figures[0].get_axes()) == 5 * 5 + 5

    # also do pairwise plots
    figures = plot_classification_continuous(df, target_col='target',
                                             random_state=42)
    # univariate, pairwise, pca, lda
    assert len(figures) == 4
    # univariate
    axes = figures[0].get_axes()
    assert len(axes) == 10
    # known result
    assert axes[0].get_xlabel() == "SOD1_N"
    # bar plot never has ylabel
    assert axes[0].get_ylabel() == ""
    # pairwise
    axes = figures[1].get_axes()
    assert len(axes) == 4
    # known result
    assert axes[0].get_xlabel() == "SOD1_N"
    assert axes[0].get_ylabel() == 'S6_N'

    # PCA
    axes = figures[2].get_axes()
    assert len(axes) == 4
    # known result
    assert axes[0].get_xlabel() == "PCA 1"
    assert axes[0].get_ylabel() == 'PCA 5'

    # LDA
    axes = figures[3].get_axes()
    assert len(axes) == 4
    # known result
    assert axes[0].get_xlabel() == "LDA 0"
    assert axes[0].get_ylabel() == 'LDA 1'<|MERGE_RESOLUTION|>--- conflicted
+++ resolved
@@ -139,18 +139,17 @@
     plot(X, y)
 
 
-<<<<<<< HEAD
 def test_plot_lda_binary():
     X, y = make_blobs(centers=2)
     X = pd.DataFrame(X)
     plot(X, y, univariate_plot='kde')
-=======
+
+
 def test_plot_int_column_name():
     X, y = make_blobs()
     X = pd.DataFrame(X)
     X[3] = y
     plot(X, target_col=3)
->>>>>>> cafc8367
 
 
 def test_plot_classification_continuous():
