--- conflicted
+++ resolved
@@ -210,11 +210,7 @@
                 # subsampling should be stratified. We can't use
                 # train_test_split because it complains about testset being too
                 # small in some cases
-<<<<<<< HEAD
-                indexes = rng.choice(X.shape[0], r_i)
-=======
                 indexes = rng.choice(X.shape[0], r_i, replace=False)
->>>>>>> 75bcb8cd
                 X_iter = safe_indexing(X, indexes)
                 y_iter = safe_indexing(y, indexes)
             else:
