--- conflicted
+++ resolved
@@ -583,7 +583,6 @@
         plt.xlabel(_shortname(target_col))
         plt.ylabel("frequency")
         plt.title("Target distribution")
-<<<<<<< HEAD
         scatter_alpha = _get_scatter_alpha(scatter_alpha, X[target_col])
         scatter_size = _get_scatter_size(scatter_size, X[target_col])
 
@@ -593,12 +592,6 @@
             scatter_size=scatter_size, **kwargs))
         res.append(plot_regression_categorical(
             X, target_col, types=types, **kwargs))
-=======
-        plot_regression_continuous(X, target_col, types=types,
-                                   scatter_alpha=scatter_alpha,
-                                   scatter_size=scatter_size, **kwargs)
-        plot_regression_categorical(X, target_col, types=types, **kwargs)
->>>>>>> 6695d45d
     else:
         print("Target looks like classification")
         # regression
