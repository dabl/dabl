--- conflicted
+++ resolved
@@ -15,7 +15,7 @@
 class DirtyFloatCleaner(BaseEstimator, TransformerMixin):
     # should this error if the inputs are not string?
     def fit(self, X, y=None):
-         # FIXME clean float columns will make this fail
+        # FIXME clean float columns will make this fail
         if not isinstance(X, pd.DataFrame):
             raise TypeError("X is not a dataframe. Convert or call `clean`.")
         encoders = {}
@@ -30,7 +30,7 @@
         return self
 
     def transform(self, X):
-        if (self.columns_ == X.columns).all() != True:
+        if (self.columns_ == X.columns).all() is False:
             raise ValueError("Given the same columns")
         result = []
         for col in self.columns_:
@@ -464,12 +464,7 @@
         if (self.force_imputation
                 or X.loc[:, types.categorical].isna().any(axis=None)):
             steps_categorical.append(
-<<<<<<< HEAD
-                SimpleImputer(strategy='constant', fill_value='dabl_missing'))
-                #SimpleImputer(strategy='most_frequent'))
-=======
                 SimpleImputer(strategy='most_frequent', add_indicator=True))
->>>>>>> a42bfafb
         steps_categorical.append(
             OneHotEncoder(categories='auto', handle_unknown='ignore',
                           sparse=False))
