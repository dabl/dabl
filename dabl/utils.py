--- conflicted
+++ resolved
@@ -1,10 +1,6 @@
 import pandas as pd
 
 from scipy.sparse import issparse
-<<<<<<< HEAD
-from inspect import signature
-=======
->>>>>>> 30f23bf3
 from .preprocessing import clean
 
 
@@ -43,22 +39,4 @@
         X = X.drop(target_col, axis=1)
     elif not isinstance(y, (pd.Series, pd.DataFrame)):
         y = pd.Series(y)
-<<<<<<< HEAD
-    return X, y
-
-
-def _changed_params(est):
-    params = est.get_params(deep=False)
-    filtered_params = {}
-    init = getattr(est.__init__, 'deprecated_original', est.__init__)
-    init_params = signature(init).parameters
-    for k, v in params.items():
-        if v != init_params[k].default and k != "random_state":
-            if k == "multi_class" and v == "auto":
-                # this is the new default
-                continue
-            filtered_params[k] = v
-    return filtered_params
-=======
-    return X, y
->>>>>>> 30f23bf3
+    return X, y